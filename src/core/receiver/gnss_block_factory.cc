/*!
 * \file gnss_block_factory.cc
 * \brief  This class implements a factory that returns instances of GNSS blocks.
 * \author Carlos Aviles, 2010. carlos.avilesr(at)googlemail.com
 *         Luis Esteve, 2012. luis(at)epsilon-formacion.com
 *         Javier Arribas, 2011. jarribas(at)cttc.es
 *
 * This class encapsulates the complexity behind the instantiation
 * of GNSS blocks.
 *
 * -------------------------------------------------------------------------
 *
 * Copyright (C) 2010-2015  (see AUTHORS file for a list of contributors)
 *
 * GNSS-SDR is a software defined Global Navigation
 *          Satellite Systems receiver
 *
 * This file is part of GNSS-SDR.
 *
 * GNSS-SDR is free software: you can redistribute it and/or modify
 * it under the terms of the GNU General Public License as published by
 * the Free Software Foundation, either version 3 of the License, or
 * (at your option) any later version.
 *
 * GNSS-SDR is distributed in the hope that it will be useful,
 * but WITHOUT ANY WARRANTY; without even the implied warranty of
 * MERCHANTABILITY or FITNESS FOR A PARTICULAR PURPOSE.  See the
 * GNU General Public License for more details.
 *
 * You should have received a copy of the GNU General Public License
 * along with GNSS-SDR. If not, see <http://www.gnu.org/licenses/>.
 *
 * -------------------------------------------------------------------------
 */


#include "gnss_block_factory.h"
#include <string>
#include <sstream>
#include <iostream>
#include <boost/lexical_cast.hpp>
#include <glog/logging.h>
#include "configuration_interface.h"
#include "gnss_block_interface.h"
#include "pass_through.h"
#include "file_signal_source.h"
#include "nsr_file_signal_source.h"
#include "spir_file_signal_source.h"
#include "null_sink_output_filter.h"
#include "file_output_filter.h"
#include "channel.h"

#include "signal_conditioner.h"
#include "array_signal_conditioner.h"
#include "byte_to_short.h"
#include "ibyte_to_cbyte.h"
#include "ibyte_to_complex.h"
#include "ishort_to_cshort.h"
#include "ishort_to_complex.h"
#include "direct_resampler_conditioner.h"
#include "fir_filter.h"
#include "freq_xlating_fir_filter.h"
#include "beamformer_filter.h"
#include "gps_l1_ca_pcps_acquisition.h"
#include "gps_l2_m_pcps_acquisition.h"
#include "gps_l1_ca_pcps_multithread_acquisition.h"
#include "gps_l1_ca_pcps_tong_acquisition.h"
#include "gps_l1_ca_pcps_assisted_acquisition.h"
#include "gps_l1_ca_pcps_acquisition_fine_doppler.h"
#include "gps_l1_ca_pcps_quicksync_acquisition.h"
#include "galileo_e1_pcps_ambiguous_acquisition.h"
#include "galileo_e1_pcps_8ms_ambiguous_acquisition.h"
#include "galileo_e1_pcps_tong_ambiguous_acquisition.h"
#include "galileo_e1_pcps_cccwsr_ambiguous_acquisition.h"
#include "galileo_e1_pcps_quicksync_ambiguous_acquisition.h"
#include "galileo_e5a_noncoherent_iq_acquisition_caf.h"
#include "gps_l1_ca_dll_pll_tracking.h"
#include "gps_l1_ca_dll_pll_optim_tracking.h"
#include "gps_l1_ca_dll_fll_pll_tracking.h"
#include "gps_l1_ca_tcp_connector_tracking.h"
#include "galileo_e1_dll_pll_veml_tracking.h"
#include "galileo_volk_e1_dll_pll_veml_tracking.h"
#include "galileo_e1_tcp_connector_tracking.h"
#include "galileo_e5a_dll_pll_tracking.h"
#include "gps_l2_m_dll_pll_tracking.h"
#include "gps_l1_ca_telemetry_decoder.h"
#include "gps_l2_m_telemetry_decoder.h"
#include "galileo_e1b_telemetry_decoder.h"
#include "galileo_e5a_telemetry_decoder.h"
#include "sbas_l1_telemetry_decoder.h"
#include "gps_l1_ca_observables.h"
#include "galileo_e1_observables.h"
#include "hybrid_observables.h"
#include "gps_l1_ca_pvt.h"
#include "galileo_e1_pvt.h"
#include "hybrid_pvt.h"

#if OPENCL_BLOCKS
    #include "gps_l1_ca_pcps_opencl_acquisition.h"
#endif

#if GN3S_DRIVER
        #include "gn3s_signal_source.h"
#endif

#if RAW_ARRAY_DRIVER
        #include "raw_array_signal_source.h"
#endif

#if OSMOSDR_DRIVER
        #include "osmosdr_signal_source.h"
#endif

#if UHD_DRIVER
        #include "uhd_signal_source.h"
#endif

#if FLEXIBAND_DRIVER
        #include "flexiband_signal_source.h"
#endif


using google::LogMessage;


GNSSBlockFactory::GNSSBlockFactory()
{}


GNSSBlockFactory::~GNSSBlockFactory()
{}


std::unique_ptr<GNSSBlockInterface> GNSSBlockFactory::GetSignalSource(
        std::shared_ptr<ConfigurationInterface> configuration, boost::shared_ptr<gr::msg_queue> queue, int ID)
{
    std::string default_implementation = "File_Signal_Source";
    std::string role = "SignalSource"; //backwards compatibility for old conf files
    if (ID != -1)
        {
            role = "SignalSource" + boost::lexical_cast<std::string>(ID);
        }
    std::string implementation = configuration->property(role + ".implementation", default_implementation);
    LOG(INFO) << "Getting SignalSource with implementation " << implementation;
    return GetBlock(configuration, role, implementation, 0, 1, queue);
}



std::unique_ptr<GNSSBlockInterface> GNSSBlockFactory::GetSignalConditioner(
        std::shared_ptr<ConfigurationInterface> configuration, boost::shared_ptr<gr::msg_queue> queue, int ID)
{
    std::string default_implementation = "Pass_Through";
    //backwards compatibility for old conf files
    std::string role_conditioner = "SignalConditioner" ;
    std::string role_datatypeadapter = "DataTypeAdapter";
    std::string role_inputfilter = "InputFilter";
    std::string role_resampler = "Resampler";

    if (ID != -1)
        {
            role_conditioner = "SignalConditioner" + boost::lexical_cast<std::string>(ID);
            role_datatypeadapter = "DataTypeAdapter" + boost::lexical_cast<std::string>(ID);
            role_inputfilter = "InputFilter" + boost::lexical_cast<std::string>(ID);
            role_resampler = "Resampler" + boost::lexical_cast<std::string>(ID);
        }

    std::string signal_conditioner = configuration->property(
            role_conditioner + ".implementation", default_implementation);

    std::string data_type_adapter;
    std::string input_filter;
    std::string resampler;
    if(signal_conditioner.compare("Pass_Through") == 0)
        {
            data_type_adapter = "Pass_Through";
            input_filter = "Pass_Through";
            resampler = "Pass_Through";
        }
    else
        {
            data_type_adapter = configuration->property(
                    role_datatypeadapter + ".implementation", default_implementation);
            input_filter = configuration->property(
                    role_inputfilter + ".implementation", default_implementation);
            resampler = configuration->property(
                    role_resampler + ".implementation", default_implementation);
        }

    LOG(INFO) << "Getting SignalConditioner with DataTypeAdapter implementation: "
            << data_type_adapter << ", InputFilter implementation: "
            << input_filter << ", and Resampler implementation: "
            << resampler;

    if(signal_conditioner.compare("Array_Signal_Conditioner") == 0)
        {
            //instantiate the array version
            std::unique_ptr<GNSSBlockInterface> conditioner_(new ArraySignalConditioner(configuration.get(), GetBlock(configuration,
                    role_datatypeadapter, data_type_adapter, 1, 1, queue).release(), GetBlock(
                            configuration,role_inputfilter, input_filter, 1, 1, queue).release(),
                            GetBlock(configuration,role_resampler, resampler, 1, 1, queue).release(),
                            role_conditioner, "Signal_Conditioner", queue));
            return conditioner_;
        }
    else
        {
            //single-antenna version
            std::unique_ptr<GNSSBlockInterface> conditioner_(new SignalConditioner(configuration.get(), GetBlock(configuration,
                    role_datatypeadapter, data_type_adapter, 1, 1, queue).release(), GetBlock(
                            configuration,role_inputfilter, input_filter, 1, 1, queue).release(),
                            GetBlock(configuration,role_resampler, resampler, 1, 1, queue).release(),
                            role_conditioner, "Signal_Conditioner", queue));
            return conditioner_;
        }
}



std::unique_ptr<GNSSBlockInterface> GNSSBlockFactory::GetObservables(std::shared_ptr<ConfigurationInterface> configuration,
        boost::shared_ptr<gr::msg_queue> queue)
{
    std::string default_implementation = "GPS_L1_CA_Observables";
    std::string implementation = configuration->property("Observables.implementation", default_implementation);
    LOG(INFO) << "Getting Observables with implementation " << implementation;
    unsigned int Galileo_channels = configuration->property("Channels_Galileo.count", 0);
    unsigned int GPS_channels = configuration->property("Channels_GPS.count", 0);
    return GetBlock(configuration, "Observables", implementation, Galileo_channels + GPS_channels, Galileo_channels + GPS_channels, queue);
}



std::unique_ptr<GNSSBlockInterface> GNSSBlockFactory::GetPVT(std::shared_ptr<ConfigurationInterface> configuration,
        boost::shared_ptr<gr::msg_queue> queue)
{
    std::string default_implementation = "Pass_Through";
    std::string implementation = configuration->property("PVT.implementation", default_implementation);
    LOG(INFO) << "Getting PVT with implementation " << implementation;
    unsigned int Galileo_channels = configuration->property("Channels_Galileo.count", 0);
    unsigned int GPS_channels = configuration->property("Channels_GPS.count", 0);
    return GetBlock(configuration, "PVT", implementation, Galileo_channels + GPS_channels, 1, queue);
}



std::unique_ptr<GNSSBlockInterface> GNSSBlockFactory::GetOutputFilter(std::shared_ptr<ConfigurationInterface> configuration,
        boost::shared_ptr<gr::msg_queue> queue)
{
    std::string default_implementation = "Null_Sink_Output_Filter";
    std::string implementation = configuration->property("OutputFilter.implementation", default_implementation);
    LOG(INFO) << "Getting OutputFilter with implementation " << implementation;
    return GetBlock(configuration, "OutputFilter", implementation, 1, 0, queue);
}

//********* GPS CHANNEL *****************
std::unique_ptr<GNSSBlockInterface> GNSSBlockFactory::GetChannel_GPS(
        std::shared_ptr<ConfigurationInterface> configuration,
        std::string acq, std::string trk, std::string tlm, int channel,
        boost::shared_ptr<gr::msg_queue> queue)
{

    LOG(INFO) << "Instantiating Channel " << channel << " with Acquisition Implementation: "
              << acq << ", Tracking Implementation: " << trk  << ", Telemetry Decoder implementation: " << tlm;

    std::unique_ptr<GNSSBlockInterface> pass_through_ = GetBlock(configuration, "Channel", "Pass_Through", 1, 1, queue);
    std::unique_ptr<AcquisitionInterface> acq_ = GetAcqBlock(configuration, "Acquisition_GPS", acq, 1, 1, queue);
    std::unique_ptr<TrackingInterface> trk_ = GetTrkBlock(configuration, "Tracking_GPS" +boost::lexical_cast<std::string>(channel), trk, 1, 1, queue);

    std::unique_ptr<TelemetryDecoderInterface> tlm_ = GetTlmBlock(configuration, "TelemetryDecoder_GPS"+boost::lexical_cast<std::string>(channel)  , tlm, 1, 1, queue);

    std::unique_ptr<GNSSBlockInterface> channel_(new Channel(configuration.get(), channel, pass_through_.release(),
            acq_.release(),
            trk_.release(),
            tlm_.release(),
            "Channel", "GPS", queue));

    return channel_;
}



//********* GPS CHANNEL *****************
std::unique_ptr<GNSSBlockInterface> GNSSBlockFactory::GetChannel_1C(
        std::shared_ptr<ConfigurationInterface> configuration,
        std::string acq, std::string trk, std::string tlm, int channel,
        boost::shared_ptr<gr::msg_queue> queue)
{
    std::stringstream stream;
    stream << channel;
    std::string id = stream.str();
    LOG(INFO) << "Instantiating Channel " << id << " with Acquisition Implementation: "
              << acq << ", Tracking Implementation: " << trk  << ", Telemetry Decoder implementation: " << tlm;

    std::unique_ptr<GNSSBlockInterface> pass_through_ = GetBlock(configuration, "Channel", "Pass_Through", 1, 1, queue);
    std::unique_ptr<AcquisitionInterface> acq_ = GetAcqBlock(configuration, "Acquisition_1C", acq, 1, 1, queue);
    std::unique_ptr<TrackingInterface> trk_ = GetTrkBlock(configuration, "Tracking_1C", trk, 1, 1, queue);
    std::unique_ptr<TelemetryDecoderInterface> tlm_ = GetTlmBlock(configuration, "TelemetryDecoder_1C", tlm, 1, 1, queue);

    std::unique_ptr<GNSSBlockInterface> channel_(new Channel(configuration.get(), channel, pass_through_.release(),
            acq_.release(),
            trk_.release(),
            tlm_.release(),
            "Channel", "GPS", queue));

    return channel_;
}



//********* GALILEO CHANNEL *****************
std::unique_ptr<GNSSBlockInterface> GNSSBlockFactory::GetChannel_Galileo(
        std::shared_ptr<ConfigurationInterface> configuration,
        std::string acq, std::string trk, std::string tlm, int channel,
        boost::shared_ptr<gr::msg_queue> queue)
{
    std::stringstream stream;
    stream << channel;
    std::string id = stream.str();
    LOG(INFO) << "Instantiating Channel " << id << " with Acquisition Implementation: "
              << acq << ", Tracking Implementation: " << trk  << ", Telemetry Decoder implementation: " << tlm;

    std::unique_ptr<GNSSBlockInterface> pass_through_ = GetBlock(configuration, "Channel", "Pass_Through", 1, 1, queue);
    std::unique_ptr<AcquisitionInterface> acq_ = GetAcqBlock(configuration, "Acquisition_1B", acq, 1, 1, queue);
    std::unique_ptr<TrackingInterface> trk_ = GetTrkBlock(configuration, "Tracking_1B", trk, 1, 1, queue);
    std::unique_ptr<TelemetryDecoderInterface> tlm_ = GetTlmBlock(configuration, "TelemetryDecoder_1B", tlm, 1, 1, queue);

    std::unique_ptr<GNSSBlockInterface> channel_(new Channel(configuration.get(), channel, pass_through_.release(),
            acq_.release(),
            trk_.release(),
            tlm_.release(),
            "Channel", "Galileo", queue));

    return channel_;
}


//********* GALILEO E1 B (I/NAV OS) CHANNEL *****************
std::unique_ptr<GNSSBlockInterface> GNSSBlockFactory::GetChannel_1B(
        std::shared_ptr<ConfigurationInterface> configuration,
        std::string acq, std::string trk, std::string tlm, int channel,
        boost::shared_ptr<gr::msg_queue> queue)
{
    std::stringstream stream;
    stream << channel;
    std::string id = stream.str();
    LOG(INFO) << "Instantiating Channel " << id << " with Acquisition Implementation: "
              << acq << ", Tracking Implementation: " << trk  << ", Telemetry Decoder implementation: " << tlm;

    std::unique_ptr<GNSSBlockInterface> pass_through_ = GetBlock(configuration, "Channel", "Pass_Through", 1, 1, queue);
    std::unique_ptr<AcquisitionInterface> acq_ = GetAcqBlock(configuration, "Acquisition_1B", acq, 1, 1, queue);
    std::unique_ptr<TrackingInterface> trk_ = GetTrkBlock(configuration, "Tracking_1B", trk, 1, 1, queue);
    std::unique_ptr<TelemetryDecoderInterface> tlm_ = GetTlmBlock(configuration, "TelemetryDecoder_1B", tlm, 1, 1, queue);

    std::unique_ptr<GNSSBlockInterface> channel_(new Channel(configuration.get(), channel, pass_through_.release(),
            acq_.release(),
            trk_.release(),
            tlm_.release(),
            "Channel", "Galileo", queue));

    return channel_;
}

std::unique_ptr<std::vector<std::unique_ptr<GNSSBlockInterface>>> GNSSBlockFactory::GetChannels(
        std::shared_ptr<ConfigurationInterface> configuration, boost::shared_ptr<gr::msg_queue> queue)
{
    std::string default_implementation = "Pass_Through";
    unsigned int channel_count;
    std::string tracking_implementation;
    std::string telemetry_decoder;
    std::string acquisition_implementation;

    std::unique_ptr<std::vector<std::unique_ptr<GNSSBlockInterface>>> channels(new std::vector<std::unique_ptr<GNSSBlockInterface>>());

    unsigned int channel_absolute_id = 0;

    //**************** GPS L1 C/A CHANNELS **********************
    channel_count = configuration->property("Channels_GPS.count", 0);
    if (channel_count == 0)
        {
            channel_count = configuration->property("Channels_1C.count", 0);
        }

    LOG(INFO) << "Getting " << channel_count << " GPS L1 C/A channels";

<<<<<<< HEAD
    tracking = configuration->property("Tracking_GPS.implementation", default_implementation);
    if (default_implementation.compare(tracking) == 0)
        {
            tracking = configuration->property("Tracking_1C.implementation", default_implementation);
        }

=======
    tracking_implementation = configuration->property("Tracking_GPS.implementation", default_implementation);
>>>>>>> f03336d8
    telemetry_decoder = configuration->property("TelemetryDecoder_GPS.implementation", default_implementation);
    if(default_implementation.compare(telemetry_decoder) == 0)
        {
            telemetry_decoder = configuration->property("TelemetryDecoder_1C.implementation", default_implementation);
        }

    acquisition_implementation = configuration->property("Acquisition_GPS.implementation", default_implementation);
    if (default_implementation.compare(acquisition_implementation) == 0)
        {
            acquisition_implementation = configuration->property("Acquisition_1C.implementation", default_implementation);
        }

    for (unsigned int i = 0; i < channel_count; i++)
        {
    		// Search for specific implementation of that particular channel in config file
    	    //(i.e. Acquisition_GPS0.implementation=xxxx)
            std::string acquisition_implementation_specific = configuration->property(
                        "Acquisition_GPS" + boost::lexical_cast<std::string>(i) + ".implementation",
                        default_implementation);
            if(acquisition_implementation_specific.compare(default_implementation) != 0)
            {
                acquisition_implementation = acquisition_implementation_specific;
            }

<<<<<<< HEAD
            acquisition_implementation_specific = configuration->property(
                        "Acquisition_1C" + boost::lexical_cast<std::string>(i) + ".implementation",
                        default_implementation);
            if(acquisition_implementation_specific.compare(default_implementation) != 0)
            {
                acquisition_implementation = acquisition_implementation_specific;
            }

            channels->push_back(std::move(GetChannel_1C(configuration,
                    acquisition_implementation, tracking, telemetry_decoder, channel_absolute_id, queue)));
=======
            std::string tracking_implementation_specific = configuration->property(
                        "Tracking_GPS" + boost::lexical_cast<std::string>(i) + ".implementation",
                        default_implementation);
            if(tracking_implementation_specific.compare(default_implementation) != 0)
            {
            	tracking_implementation = tracking_implementation_specific;
            }

            std::string telemetry_decoder_implementation_specific = configuration->property(
                        "TelemetryDecoder_GPS" + boost::lexical_cast<std::string>(i) + ".implementation",
                        default_implementation);
            if(telemetry_decoder_implementation_specific.compare(default_implementation) != 0)
            {
            	telemetry_decoder = telemetry_decoder_implementation_specific;
            }

            channels->push_back(std::move(GetChannel_GPS(configuration,
                    acquisition_implementation, tracking_implementation, telemetry_decoder, channel_absolute_id, queue)));
>>>>>>> f03336d8
            channel_absolute_id++;
        }

    //**************** GALILEO E1 B CHANNELS **********************
    channel_count =  configuration->property("Channels_Galileo.count", 0);
    if (channel_count == 0)
        {
            channel_count = configuration->property("Channels_1B.count", 0);
        }

    LOG(INFO) << "Getting " << channel_count << " Galileo E1B channels";

<<<<<<< HEAD
    tracking = configuration->property("Tracking_Galileo.implementation", default_implementation);
    if (default_implementation.compare(tracking) == 0)
        {
            tracking = configuration->property("Tracking_1B.implementation", default_implementation);
        }

=======
    tracking_implementation = configuration->property("Tracking_Galileo.implementation", default_implementation);
>>>>>>> f03336d8
    telemetry_decoder = configuration->property("TelemetryDecoder_Galileo.implementation", default_implementation);
    if (default_implementation.compare(telemetry_decoder) == 0)
        {
            telemetry_decoder = configuration->property("TelemetryDecoder_1B.implementation", default_implementation);
        }

    acquisition_implementation = configuration->property("Acquisition_Galileo.implementation", default_implementation);
    if (default_implementation.compare(acquisition_implementation) == 0)
        {
            acquisition_implementation = configuration->property("Acquisition_1B.implementation", default_implementation);
        }

    for (unsigned int i = 0; i < channel_count; i++)
        {
		// Search for specific implementation of that particular channel in config file
	    //(i.e. Acquisition_Galileo0.implementation=xxxx)
            std::string acquisition_implementation_specific = configuration->property(
                        "Acquisition_Galileo" + boost::lexical_cast<std::string>(i) + ".implementation",
                        default_implementation);
            if(acquisition_implementation_specific.compare(default_implementation) != 0)
            {
                acquisition_implementation = acquisition_implementation_specific;
            }

<<<<<<< HEAD
            acquisition_implementation_specific = configuration->property(
                        "Acquisition_1B" + boost::lexical_cast<std::string>(i) + ".implementation",
                        default_implementation);
            if(acquisition_implementation_specific.compare(default_implementation) != 0)
            {
                acquisition_implementation = acquisition_implementation_specific;
            }
            channels->push_back(std::move(GetChannel_1B(configuration,
                    acquisition_implementation, tracking, telemetry_decoder, channel_absolute_id, queue)));
=======
            std::string tracking_implementation_specific = configuration->property(
                        "Tracking_Galileo" + boost::lexical_cast<std::string>(i) + ".implementation",
                        default_implementation);
            if(tracking_implementation_specific.compare(default_implementation) != 0)
            {
            	tracking_implementation = tracking_implementation_specific;
            }


            channels->push_back(std::move(GetChannel_Galileo(configuration,
                    acquisition_implementation, tracking_implementation, telemetry_decoder, channel_absolute_id, queue)));
>>>>>>> f03336d8
            channel_absolute_id++;
        }
    return channels;
}


/*
 * Returns the block with the required configuration and implementation
 *
 * PLEASE ADD YOUR NEW BLOCK HERE!!
 *
 * IMPORTANT NOTE: Acquisition, Tracking and telemetry blocks are only included here for testing purposes.
 * To be included in a channel they must be also be included in GetAcqBlock(), GetTrkBlock() and GetTlmBlock()
 * (see below)
 */
std::unique_ptr<GNSSBlockInterface> GNSSBlockFactory::GetBlock(
        std::shared_ptr<ConfigurationInterface> configuration,
        std::string role,
        std::string implementation, unsigned int in_streams,
        unsigned int out_streams, boost::shared_ptr<gr::msg_queue> queue)
{
    std::unique_ptr<GNSSBlockInterface> block;

    //PASS THROUGH ----------------------------------------------------------------
    if (implementation.compare("Pass_Through") == 0)
        {
            std::unique_ptr<GNSSBlockInterface> block_(new Pass_Through(configuration.get(), role, in_streams, out_streams));
            block = std::move(block_);
        }

    // SIGNAL SOURCES -------------------------------------------------------------
    else if (implementation.compare("File_Signal_Source") == 0)
        {
            try
            {
                    std::unique_ptr<GNSSBlockInterface> block_(new FileSignalSource(configuration.get(), role, in_streams,
                            out_streams, queue));
                    block = std::move(block_);
            }

            catch (const std::exception &e)
            {
                    std::cout << "GNSS-SDR program ended." << std::endl;
                    exit(1);
            }
        }
    else if (implementation.compare("Nsr_File_Signal_Source") == 0)
        {
            try
            {
                    std::unique_ptr<GNSSBlockInterface> block_(new NsrFileSignalSource(configuration.get(), role, in_streams,
                            out_streams, queue));
                    block = std::move(block_);

            }
            catch (const std::exception &e)
            {
                    std::cout << "GNSS-SDR program ended." << std::endl;
                    exit(1);
            }
        }
    else if (implementation.compare("Spir_File_Signal_Source") == 0)
        {
            try
            {
                    std::unique_ptr<GNSSBlockInterface> block_(new SpirFileSignalSource(configuration.get(), role, in_streams,
                            out_streams, queue));
                    block = std::move(block_);

            }
            catch (const std::exception &e)
            {
                    std::cout << "GNSS-SDR program ended." << std::endl;
                    exit(1);
            }
        }
#if UHD_DRIVER
    else if (implementation.compare("UHD_Signal_Source") == 0)
        {
            std::unique_ptr<GNSSBlockInterface> block_(new UhdSignalSource(configuration.get(), role, in_streams,
                    out_streams, queue));
            block = std::move(block_);
        }
#endif
#if GN3S_DRIVER
    else if (implementation.compare("GN3S_Signal_Source") == 0)
        {
            std::unique_ptr<GNSSBlockInterface> block_(new Gn3sSignalSource(configuration.get(), role, in_streams,
                    out_streams, queue));
            block = std::move(block_);
        }
#endif

#if RAW_ARRAY_DRIVER
    else if (implementation.compare("Raw_Array_Signal_Source") == 0)
        {
            std::unique_ptr<GNSSBlockInterface> block_(new RawArraySignalSource(configuration.get(), role, in_streams,
                    out_streams, queue));
            block = std::move(block_);
        }
#endif

#if OSMOSDR_DRIVER
    else if (implementation.compare("Osmosdr_Signal_Source") == 0)
        {
            std::unique_ptr<GNSSBlockInterface> block_(new OsmosdrSignalSource(configuration.get(), role, in_streams,
                    out_streams, queue));
            block = std::move(block_);
        }
#endif

#if FLEXIBAND_DRIVER
    else if (implementation.compare("Flexiband_Signal_Source") == 0)
        {
            std::unique_ptr<GNSSBlockInterface> block_(new FlexibandSignalSource(configuration.get(), role, in_streams,
                    out_streams, queue));
            block = std::move(block_);
        }
#endif

    // DATA TYPE ADAPTER -----------------------------------------------------------
    else if (implementation.compare("Byte_To_Short") == 0)
        {
            std::unique_ptr<GNSSBlockInterface>block_(new ByteToShort(configuration.get(), role, in_streams,
                    out_streams, queue));
            block = std::move(block_);
        }
    else if (implementation.compare("Ibyte_To_Cbyte") == 0)
        {
            std::unique_ptr<GNSSBlockInterface>block_(new IbyteToCbyte(configuration.get(), role, in_streams,
                    out_streams, queue));
            block = std::move(block_);
        }
    else if (implementation.compare("Ibyte_To_Complex") == 0)
        {
            std::unique_ptr<GNSSBlockInterface>block_(new IbyteToComplex(configuration.get(), role, in_streams,
                    out_streams, queue));
            block = std::move(block_);
        }
    else if (implementation.compare("Ishort_To_Cshort") == 0)
        {
            std::unique_ptr<GNSSBlockInterface>block_(new IshortToCshort(configuration.get(), role, in_streams,
                    out_streams, queue));
            block = std::move(block_);
        }
    else if (implementation.compare("Ishort_To_Complex") == 0)
        {
            std::unique_ptr<GNSSBlockInterface>block_(new IshortToComplex(configuration.get(), role, in_streams,
                    out_streams, queue));
            block = std::move(block_);
        }

    // INPUT FILTER ----------------------------------------------------------------
    else if (implementation.compare("Fir_Filter") == 0)
        {
            std::unique_ptr<GNSSBlockInterface> block_(new FirFilter(configuration.get(), role, in_streams,
                    out_streams, queue));
            block = std::move(block_);
        }
    else if (implementation.compare("Freq_Xlating_Fir_Filter") == 0)
        {
            std::unique_ptr<GNSSBlockInterface> block_(new FreqXlatingFirFilter(configuration.get(), role, in_streams,
                    out_streams, queue));
            block = std::move(block_);
        }
    else if (implementation.compare("Beamformer_Filter") == 0)
        {
            std::unique_ptr<GNSSBlockInterface> block_(new BeamformerFilter(configuration.get(), role, in_streams,
                    out_streams));
            block = std::move(block_);
        }

    // RESAMPLER -------------------------------------------------------------------
    else if (implementation.compare("Direct_Resampler") == 0)
        {
            std::unique_ptr<GNSSBlockInterface> block_(new DirectResamplerConditioner(configuration.get(), role,
                    in_streams, out_streams));
            block = std::move(block_);
        }

    // ACQUISITION BLOCKS ---------------------------------------------------------
    else if (implementation.compare("GPS_L1_CA_PCPS_Acquisition") == 0)
        {
            std::unique_ptr<GNSSBlockInterface> block_(new GpsL1CaPcpsAcquisition(configuration.get(), role, in_streams,
                    out_streams, queue));
            block = std::move(block_);
        }
    else if (implementation.compare("GPS_L1_CA_PCPS_Assisted_Acquisition") == 0)
        {
            std::unique_ptr<GNSSBlockInterface> block_(new GpsL1CaPcpsAssistedAcquisition(configuration.get(), role, in_streams,
                    out_streams, queue));
            block = std::move(block_);
        }
    else if (implementation.compare("GPS_L1_CA_PCPS_Tong_Acquisition") == 0)
        {
            std::unique_ptr<GNSSBlockInterface> block_(new GpsL1CaPcpsTongAcquisition(configuration.get(), role, in_streams,
                    out_streams, queue));
            block = std::move(block_);
        }
    else if (implementation.compare("GPS_L1_CA_PCPS_Multithread_Acquisition") == 0)
        {
            std::unique_ptr<GNSSBlockInterface> block_(new GpsL1CaPcpsMultithreadAcquisition(configuration.get(), role, in_streams,
                    out_streams, queue));
            block = std::move(block_);
        }

#if OPENCL_BLOCKS
    else if (implementation.compare("GPS_L1_CA_PCPS_OpenCl_Acquisition") == 0)
        {
            std::unique_ptr<GNSSBlockInterface> block_(new GpsL1CaPcpsOpenClAcquisition(configuration.get(), role, in_streams,
                    out_streams, queue));
            block = std::move(block_);
        }
#endif

    else if (implementation.compare("GPS_L1_CA_PCPS_Acquisition_Fine_Doppler") == 0)
        {
            std::unique_ptr<GNSSBlockInterface> block_(new GpsL1CaPcpsAcquisitionFineDoppler(configuration.get(), role, in_streams,
                    out_streams, queue));
            block = std::move(block_);
        }
    else if (implementation.compare("GPS_L1_CA_PCPS_QuickSync_Acquisition") == 0)
        {
            std::unique_ptr<GNSSBlockInterface> block_( new GpsL1CaPcpsQuickSyncAcquisition(configuration.get(), role, in_streams,
                    out_streams, queue));
            block = std::move(block_);
        }
    else if (implementation.compare("Galileo_E1_PCPS_Ambiguous_Acquisition") == 0)
        {
            std::unique_ptr<GNSSBlockInterface> block_(new GalileoE1PcpsAmbiguousAcquisition(configuration.get(), role, in_streams,
                    out_streams, queue));
            block = std::move(block_);
        }
    else if (implementation.compare("Galileo_E1_PCPS_8ms_Ambiguous_Acquisition") == 0)
        {
            std::unique_ptr<GNSSBlockInterface> block_(new GalileoE1Pcps8msAmbiguousAcquisition(configuration.get(), role, in_streams,
                    out_streams, queue));
            block = std::move(block_);
        }
    else if (implementation.compare("Galileo_E1_PCPS_Tong_Ambiguous_Acquisition") == 0)
        {
            std::unique_ptr<GNSSBlockInterface> block_(new GalileoE1PcpsTongAmbiguousAcquisition(configuration.get(), role, in_streams,
                    out_streams, queue));
            block = std::move(block_);
        }
    else if (implementation.compare("Galileo_E1_PCPS_CCCWSR_Ambiguous_Acquisition") == 0)
        {
            std::unique_ptr<GNSSBlockInterface> block_(new GalileoE1PcpsCccwsrAmbiguousAcquisition(configuration.get(), role, in_streams,
                    out_streams, queue));
            block = std::move(block_);
        }
    else if (implementation.compare("Galileo_E5a_Noncoherent_IQ_Acquisition_CAF") == 0)
        {
            std::unique_ptr<GNSSBlockInterface> block_(new GalileoE5aNoncoherentIQAcquisitionCaf(configuration.get(), role, in_streams,
                    out_streams, queue));
            block = std::move(block_);
        }


    else if (implementation.compare("Galileo_E1_PCPS_QuickSync_Ambiguous_Acquisition") == 0)
        {
            std::unique_ptr<GNSSBlockInterface> block_( new GalileoE1PcpsQuickSyncAmbiguousAcquisition(configuration.get(), role, in_streams,
                    out_streams, queue));
            block = std::move(block_);
        }




    // TRACKING BLOCKS -------------------------------------------------------------
    else if (implementation.compare("GPS_L1_CA_DLL_PLL_Tracking") == 0)
        {
            std::unique_ptr<GNSSBlockInterface> block_(new GpsL1CaDllPllTracking(configuration.get(), role, in_streams,
                    out_streams, queue));
            block = std::move(block_);
        }
    else if (implementation.compare("GPS_L1_CA_DLL_PLL_Optim_Tracking") == 0)
        {
            std::unique_ptr<GNSSBlockInterface> block_(new GpsL1CaDllPllOptimTracking(configuration.get(), role, in_streams,
                    out_streams, queue));
            block = std::move(block_);
        }
    else if (implementation.compare("GPS_L1_CA_DLL_FLL_PLL_Tracking") == 0)
        {
            std::unique_ptr<GNSSBlockInterface> block_(new GpsL1CaDllFllPllTracking(configuration.get(), role, in_streams,
                    out_streams, queue));
            block = std::move(block_);
        }
    else if (implementation.compare("GPS_L1_CA_TCP_CONNECTOR_Tracking") == 0)
        {
            std::unique_ptr<GNSSBlockInterface> block_(new GpsL1CaTcpConnectorTracking(configuration.get(), role, in_streams,
                    out_streams, queue));
            block = std::move(block_);
        }
    else if (implementation.compare("Galileo_E1_DLL_PLL_VEML_Tracking") == 0)
        {
            std::unique_ptr<GNSSBlockInterface> block_(new GalileoE1DllPllVemlTracking(configuration.get(), role, in_streams,
                    out_streams, queue));
            block = std::move(block_);
        }
    else if (implementation.compare("Galileo_volk_E1_DLL_PLL_VEML_Tracking") == 0)
    {
        std::unique_ptr<GNSSBlockInterface> block_(new GalileoVolkE1DllPllVemlTracking(configuration.get(), role, in_streams,
                                                                                   out_streams, queue));
        block = std::move(block_);
    }
    else if (implementation.compare("Galileo_E1_TCP_CONNECTOR_Tracking") == 0)
        {
            std::unique_ptr<GNSSBlockInterface> block_(new GalileoE1TcpConnectorTracking(configuration.get(), role, in_streams,
                    out_streams, queue));
            block = std::move(block_);
        }
    else if (implementation.compare("Galileo_E5a_DLL_PLL_Tracking") == 0)
        {
            std::unique_ptr<GNSSBlockInterface> block_(new GalileoE5aDllPllTracking(configuration.get(), role, in_streams,
                    out_streams, queue));
            block = std::move(block_);
        }

    // TELEMETRY DECODERS ----------------------------------------------------------
    else if (implementation.compare("GPS_L1_CA_Telemetry_Decoder") == 0)
        {
            std::unique_ptr<GNSSBlockInterface> block_(new GpsL1CaTelemetryDecoder(configuration.get(), role, in_streams,
                    out_streams, queue));
            block = std::move(block_);
        }
    else if (implementation.compare("Galileo_E1B_Telemetry_Decoder") == 0)
        {
            std::unique_ptr<GNSSBlockInterface> block_(new GalileoE1BTelemetryDecoder(configuration.get(), role, in_streams,
                    out_streams, queue));
            block = std::move(block_);
        }
    else if (implementation.compare("SBAS_L1_Telemetry_Decoder") == 0)
        {
            std::unique_ptr<GNSSBlockInterface> block_(new SbasL1TelemetryDecoder(configuration.get(), role, in_streams,
                    out_streams, queue));
            block = std::move(block_);
        }
    else if (implementation.compare("Galileo_E5a_Telemetry_Decoder") == 0)
        {
            std::unique_ptr<GNSSBlockInterface> block_(new GalileoE5aTelemetryDecoder(configuration.get(), role, in_streams,
                    out_streams, queue));
            block = std::move(block_);
        }

    // OBSERVABLES -----------------------------------------------------------------
    else if (implementation.compare("GPS_L1_CA_Observables") == 0)
        {
            std::unique_ptr<GNSSBlockInterface> block_(new GpsL1CaObservables(configuration.get(), role, in_streams,
                    out_streams, queue));
            block = std::move(block_);
        }

    else if (implementation.compare("Galileo_E1B_Observables") == 0)
        {
            std::unique_ptr<GNSSBlockInterface> block_(new GalileoE1Observables(configuration.get(), role, in_streams,
                    out_streams, queue));
            block = std::move(block_);
        }
    else if (implementation.compare("Hybrid_Observables") == 0)
        {
            std::unique_ptr<GNSSBlockInterface> block_(new HybridObservables(configuration.get(), role, in_streams,
                    out_streams, queue));
            block = std::move(block_);
        }
    // PVT -------------------------------------------------------------------------
    else if (implementation.compare("GPS_L1_CA_PVT") == 0)
        {
            std::unique_ptr<GNSSBlockInterface> block_(new GpsL1CaPvt(configuration.get(), role, in_streams,
                    out_streams, queue));
            block = std::move(block_);
        }
    else if (implementation.compare("GALILEO_E1_PVT") == 0)
        {
            std::unique_ptr<GNSSBlockInterface> block_(new GalileoE1Pvt(configuration.get(), role, in_streams,
                    out_streams, queue));
            block = std::move(block_);
        }
    else if (implementation.compare("Hybrid_PVT") == 0)
        {
            std::unique_ptr<GNSSBlockInterface> block_(new HybridPvt(configuration.get(), role, in_streams,
                    out_streams, queue));
            block = std::move(block_);
        }
    // OUTPUT FILTERS --------------------------------------------------------------
    else if (implementation.compare("Null_Sink_Output_Filter") == 0)
        {
            std::unique_ptr<GNSSBlockInterface> block_(new NullSinkOutputFilter(configuration.get(), role, in_streams,
                    out_streams));
            block = std::move(block_);
        }
    else if (implementation.compare("File_Output_Filter") == 0)
        {
            std::unique_ptr<GNSSBlockInterface> block_(new FileOutputFilter(configuration.get(), role, in_streams,
                    out_streams));
            block = std::move(block_);
        }
    else
        {
            // Log fatal. This causes execution to stop.
            LOG(ERROR) << role<<"."<<implementation << ": Undefined implementation for block";
        }
    return std::move(block);
}


/*
 *
 * PLEASE ADD YOUR NEW BLOCK HERE!!
 *
 * Not very elegant, Acq, Trk and Tlm blocks must be added here, too.
 * To be improved!
 */

std::unique_ptr<AcquisitionInterface> GNSSBlockFactory::GetAcqBlock(
        std::shared_ptr<ConfigurationInterface> configuration,
        std::string role,
        std::string implementation, unsigned int in_streams,
        unsigned int out_streams, boost::shared_ptr<gr::msg_queue> queue)
{
    std::unique_ptr<AcquisitionInterface> block;
    // ACQUISITION BLOCKS ---------------------------------------------------------
    if (implementation.compare("GPS_L1_CA_PCPS_Acquisition") == 0)
        {
            std::unique_ptr<AcquisitionInterface> block_(new GpsL1CaPcpsAcquisition(configuration.get(), role, in_streams,
                    out_streams, queue));
            block = std::move(block_);
        }
    else if (implementation.compare("GPS_L1_CA_PCPS_Assisted_Acquisition") == 0)
        {
            std::unique_ptr<AcquisitionInterface> block_(new GpsL1CaPcpsAssistedAcquisition(configuration.get(), role, in_streams,
                    out_streams, queue));
            block = std::move(block_);
        }
    else if (implementation.compare("GPS_L1_CA_PCPS_Tong_Acquisition") == 0)
        {
            std::unique_ptr<AcquisitionInterface> block_(new GpsL1CaPcpsTongAcquisition(configuration.get(), role, in_streams,
                    out_streams, queue));
            block = std::move(block_);
        }
    else if (implementation.compare("GPS_L1_CA_PCPS_Multithread_Acquisition") == 0)
        {
            std::unique_ptr<AcquisitionInterface> block_(new GpsL1CaPcpsMultithreadAcquisition(configuration.get(), role, in_streams,
                    out_streams, queue));
            block = std::move(block_);
        }

#if OPENCL_BLOCKS
    else if (implementation.compare("GPS_L1_CA_PCPS_OpenCl_Acquisition") == 0)
        {
            std::unique_ptr<AcquisitionInterface> block_(new GpsL1CaPcpsOpenClAcquisition(configuration.get(), role, in_streams,
                    out_streams, queue));
            block = std::move(block_);
        }
#endif

    else if (implementation.compare("GPS_L1_CA_PCPS_Acquisition_Fine_Doppler") == 0)
        {
            std::unique_ptr<AcquisitionInterface> block_(new GpsL1CaPcpsAcquisitionFineDoppler(configuration.get(), role, in_streams,
                    out_streams, queue));
            block = std::move(block_);
        }
    else if (implementation.compare("GPS_L1_CA_PCPS_QuickSync_Acquisition") == 0)
        {
            std::unique_ptr<AcquisitionInterface> block_( new GpsL1CaPcpsQuickSyncAcquisition(configuration.get(), role, in_streams,
                    out_streams, queue));
            block = std::move(block_);
        }
    else if (implementation.compare("GPS_L2_M_PCPS_Acquisition") == 0)
        {
            std::unique_ptr<AcquisitionInterface> block_(new GpsL2MPcpsAcquisition(configuration.get(), role, in_streams,
                    out_streams, queue));
            block = std::move(block_);
        }
    else if (implementation.compare("Galileo_E1_PCPS_Ambiguous_Acquisition") == 0)
        {
            std::unique_ptr<AcquisitionInterface> block_(new GalileoE1PcpsAmbiguousAcquisition(configuration.get(), role, in_streams,
                    out_streams, queue));
            block = std::move(block_);
        }
    else if (implementation.compare("Galileo_E1_PCPS_8ms_Ambiguous_Acquisition") == 0)
        {
            std::unique_ptr<AcquisitionInterface> block_(new GalileoE1Pcps8msAmbiguousAcquisition(configuration.get(), role, in_streams,
                    out_streams, queue));
            block = std::move(block_);
        }
    else if (implementation.compare("Galileo_E1_PCPS_Tong_Ambiguous_Acquisition") == 0)
        {
            std::unique_ptr<AcquisitionInterface> block_(new GalileoE1PcpsTongAmbiguousAcquisition(configuration.get(), role, in_streams,
                    out_streams, queue));
            block = std::move(block_);
        }
    else if (implementation.compare("Galileo_E1_PCPS_CCCWSR_Ambiguous_Acquisition") == 0)
        {
            std::unique_ptr<AcquisitionInterface> block_(new GalileoE1PcpsCccwsrAmbiguousAcquisition(configuration.get(), role, in_streams,
                    out_streams, queue));
            block = std::move(block_);
        }

    else if (implementation.compare("Galileo_E1_PCPS_QuickSync_Ambiguous_Acquisition") == 0)
        {
            std::unique_ptr<AcquisitionInterface> block_( new GalileoE1PcpsQuickSyncAmbiguousAcquisition(configuration.get(), role, in_streams,
                    out_streams, queue));
            block = std::move(block_);
        }
    else if (implementation.compare("Galileo_E5a_Noncoherent_IQ_Acquisition_CAF") == 0)
        {
            std::unique_ptr<AcquisitionInterface> block_(new GalileoE5aNoncoherentIQAcquisitionCaf(configuration.get(), role, in_streams,
                    out_streams, queue));
            block = std::move(block_);
        }
    else
        {
            // Log fatal. This causes execution to stop.
            LOG(ERROR) << role<<"."<<implementation << ": Undefined implementation for block";
        }
    return std::move(block);
}


std::unique_ptr<TrackingInterface> GNSSBlockFactory::GetTrkBlock(
        std::shared_ptr<ConfigurationInterface> configuration,
        std::string role,
        std::string implementation, unsigned int in_streams,
        unsigned int out_streams, boost::shared_ptr<gr::msg_queue> queue)
{
    std::unique_ptr<TrackingInterface> block;

    // TRACKING BLOCKS -------------------------------------------------------------
    if (implementation.compare("GPS_L1_CA_DLL_PLL_Tracking") == 0)
        {
            std::unique_ptr<TrackingInterface> block_(new GpsL1CaDllPllTracking(configuration.get(), role, in_streams,
                    out_streams, queue));
            block = std::move(block_);
        }
    else if (implementation.compare("GPS_L1_CA_DLL_PLL_Optim_Tracking") == 0)
        {
            std::unique_ptr<TrackingInterface> block_(new GpsL1CaDllPllOptimTracking(configuration.get(), role, in_streams,
                    out_streams, queue));
            block = std::move(block_);
        }
    else if (implementation.compare("GPS_L1_CA_DLL_FLL_PLL_Tracking") == 0)
        {
            std::unique_ptr<TrackingInterface> block_(new GpsL1CaDllFllPllTracking(configuration.get(), role, in_streams,
                    out_streams, queue));
            block = std::move(block_);
        }
    else if (implementation.compare("GPS_L1_CA_TCP_CONNECTOR_Tracking") == 0)
        {
            std::unique_ptr<TrackingInterface> block_(new GpsL1CaTcpConnectorTracking(configuration.get(), role, in_streams,
                    out_streams, queue));
            block = std::move(block_);
        }
    else if (implementation.compare("Galileo_E1_DLL_PLL_VEML_Tracking") == 0)
        {
            std::unique_ptr<TrackingInterface> block_(new GalileoE1DllPllVemlTracking(configuration.get(), role, in_streams,
                    out_streams, queue));
            block = std::move(block_);
        }
    else if (implementation.compare("Galileo_Volk_E1_DLL_PLL_VEML_Tracking") == 0)
    {
        std::unique_ptr<TrackingInterface> block_(new GalileoVolkE1DllPllVemlTracking(configuration.get(), role, in_streams,
                                                                                  out_streams, queue));
        block = std::move(block_);
    }
    else if (implementation.compare("Galileo_E1_TCP_CONNECTOR_Tracking") == 0)
        {
            std::unique_ptr<TrackingInterface> block_(new GalileoE1TcpConnectorTracking(configuration.get(), role, in_streams,
                    out_streams, queue));
            block = std::move(block_);
        }
    else if (implementation.compare("Galileo_E5a_DLL_PLL_Tracking") == 0)
        {
            std::unique_ptr<TrackingInterface> block_(new GalileoE5aDllPllTracking(configuration.get(), role, in_streams,
                    out_streams, queue));
            block = std::move(block_);
        }
    else if (implementation.compare("Galileo_volk_E1_DLL_PLL_VEML_Tracking") == 0)
        {
            std::unique_ptr<TrackingInterface> block_(new GalileoVolkE1DllPllVemlTracking(configuration.get(), role, in_streams,
                    out_streams, queue));
            block = std::move(block_);
        }
    else if (implementation.compare("GPS_L2_M_DLL_PLL_Tracking") == 0)
        {
            std::unique_ptr<TrackingInterface> block_(new GpsL2MDllPllTracking(configuration.get(), role, in_streams,
                    out_streams, queue));
            block = std::move(block_);
        }
    else
        {
            // Log fatal. This causes execution to stop.
            LOG(ERROR) << role<<"."<<implementation << ": Undefined implementation for block";
        }
    return std::move(block);
}


std::unique_ptr<TelemetryDecoderInterface> GNSSBlockFactory::GetTlmBlock(
        std::shared_ptr<ConfigurationInterface> configuration,
        std::string role,
        std::string implementation, unsigned int in_streams,
        unsigned int out_streams, boost::shared_ptr<gr::msg_queue> queue)
{
    std::unique_ptr<TelemetryDecoderInterface> block;

    std::cout<<"implementation tlm="<<implementation<<std::endl;
    // TELEMETRY DECODERS ----------------------------------------------------------
    if (implementation.compare("GPS_L1_CA_Telemetry_Decoder") == 0)
        {
            std::unique_ptr<TelemetryDecoderInterface> block_(new GpsL1CaTelemetryDecoder(configuration.get(), role, in_streams,
                    out_streams, queue));
            block = std::move(block_);
        }
    else if (implementation.compare("Galileo_E1B_Telemetry_Decoder") == 0)
        {
            std::unique_ptr<TelemetryDecoderInterface> block_(new GalileoE1BTelemetryDecoder(configuration.get(), role, in_streams,
                    out_streams, queue));
            block = std::move(block_);
        }
    else if (implementation.compare("SBAS_L1_Telemetry_Decoder") == 0)
        {
            std::unique_ptr<TelemetryDecoderInterface> block_(new SbasL1TelemetryDecoder(configuration.get(), role, in_streams,
                    out_streams, queue));
            block = std::move(block_);
        }
    else if (implementation.compare("Galileo_E5a_Telemetry_Decoder") == 0)
        {
            std::unique_ptr<TelemetryDecoderInterface> block_(new GalileoE5aTelemetryDecoder(configuration.get(), role, in_streams,
                    out_streams, queue));
            block = std::move(block_);
        }
    else if (implementation.compare("GPS_L2_M_Telemetry_Decoder") == 0)
        {
            std::unique_ptr<TelemetryDecoderInterface> block_(new GpsL2MTelemetryDecoder(configuration.get(), role, in_streams,
                    out_streams, queue));
            block = std::move(block_);
        }
    else
        {
            // Log fatal. This causes execution to stop.
            LOG(ERROR) << role<<"."<<implementation << ": Undefined implementation for block";
        }
    return std::move(block);
}<|MERGE_RESOLUTION|>--- conflicted
+++ resolved
@@ -278,7 +278,7 @@
 
 
 
-//********* GPS CHANNEL *****************
+//********* GPS L1 C/A CHANNEL *****************
 std::unique_ptr<GNSSBlockInterface> GNSSBlockFactory::GetChannel_1C(
         std::shared_ptr<ConfigurationInterface> configuration,
         std::string acq, std::string trk, std::string tlm, int channel,
@@ -381,16 +381,12 @@
 
     LOG(INFO) << "Getting " << channel_count << " GPS L1 C/A channels";
 
-<<<<<<< HEAD
-    tracking = configuration->property("Tracking_GPS.implementation", default_implementation);
+    tracking_implementation = configuration->property("Tracking_GPS.implementation", default_implementation);
     if (default_implementation.compare(tracking) == 0)
         {
             tracking = configuration->property("Tracking_1C.implementation", default_implementation);
         }
 
-=======
-    tracking_implementation = configuration->property("Tracking_GPS.implementation", default_implementation);
->>>>>>> f03336d8
     telemetry_decoder = configuration->property("TelemetryDecoder_GPS.implementation", default_implementation);
     if(default_implementation.compare(telemetry_decoder) == 0)
         {
@@ -415,7 +411,22 @@
                 acquisition_implementation = acquisition_implementation_specific;
             }
 
-<<<<<<< HEAD
+            std::string tracking_implementation_specific = configuration->property(
+                        "Tracking_GPS" + boost::lexical_cast<std::string>(i) + ".implementation",
+                        default_implementation);
+            if(tracking_implementation_specific.compare(default_implementation) != 0)
+            {
+            	tracking_implementation = tracking_implementation_specific;
+            }
+
+            std::string telemetry_decoder_implementation_specific = configuration->property(
+                        "TelemetryDecoder_GPS" + boost::lexical_cast<std::string>(i) + ".implementation",
+                        default_implementation);
+            if(telemetry_decoder_implementation_specific.compare(default_implementation) != 0)
+            {
+            	telemetry_decoder = telemetry_decoder_implementation_specific;
+            }
+
             acquisition_implementation_specific = configuration->property(
                         "Acquisition_1C" + boost::lexical_cast<std::string>(i) + ".implementation",
                         default_implementation);
@@ -425,27 +436,7 @@
             }
 
             channels->push_back(std::move(GetChannel_1C(configuration,
-                    acquisition_implementation, tracking, telemetry_decoder, channel_absolute_id, queue)));
-=======
-            std::string tracking_implementation_specific = configuration->property(
-                        "Tracking_GPS" + boost::lexical_cast<std::string>(i) + ".implementation",
-                        default_implementation);
-            if(tracking_implementation_specific.compare(default_implementation) != 0)
-            {
-            	tracking_implementation = tracking_implementation_specific;
-            }
-
-            std::string telemetry_decoder_implementation_specific = configuration->property(
-                        "TelemetryDecoder_GPS" + boost::lexical_cast<std::string>(i) + ".implementation",
-                        default_implementation);
-            if(telemetry_decoder_implementation_specific.compare(default_implementation) != 0)
-            {
-            	telemetry_decoder = telemetry_decoder_implementation_specific;
-            }
-
-            channels->push_back(std::move(GetChannel_GPS(configuration,
                     acquisition_implementation, tracking_implementation, telemetry_decoder, channel_absolute_id, queue)));
->>>>>>> f03336d8
             channel_absolute_id++;
         }
 
@@ -458,16 +449,12 @@
 
     LOG(INFO) << "Getting " << channel_count << " Galileo E1B channels";
 
-<<<<<<< HEAD
-    tracking = configuration->property("Tracking_Galileo.implementation", default_implementation);
+    tracking_implementation = configuration->property("Tracking_Galileo.implementation", default_implementation);
     if (default_implementation.compare(tracking) == 0)
         {
             tracking = configuration->property("Tracking_1B.implementation", default_implementation);
         }
 
-=======
-    tracking_implementation = configuration->property("Tracking_Galileo.implementation", default_implementation);
->>>>>>> f03336d8
     telemetry_decoder = configuration->property("TelemetryDecoder_Galileo.implementation", default_implementation);
     if (default_implementation.compare(telemetry_decoder) == 0)
         {
@@ -492,7 +479,16 @@
                 acquisition_implementation = acquisition_implementation_specific;
             }
 
-<<<<<<< HEAD
+            std::string tracking_implementation_specific = configuration->property(
+                        "Tracking_Galileo" + boost::lexical_cast<std::string>(i) + ".implementation",
+                        default_implementation);
+            if(tracking_implementation_specific.compare(default_implementation) != 0)
+            {
+            	tracking_implementation = tracking_implementation_specific;
+            }
+
+
+
             acquisition_implementation_specific = configuration->property(
                         "Acquisition_1B" + boost::lexical_cast<std::string>(i) + ".implementation",
                         default_implementation);
@@ -501,20 +497,7 @@
                 acquisition_implementation = acquisition_implementation_specific;
             }
             channels->push_back(std::move(GetChannel_1B(configuration,
-                    acquisition_implementation, tracking, telemetry_decoder, channel_absolute_id, queue)));
-=======
-            std::string tracking_implementation_specific = configuration->property(
-                        "Tracking_Galileo" + boost::lexical_cast<std::string>(i) + ".implementation",
-                        default_implementation);
-            if(tracking_implementation_specific.compare(default_implementation) != 0)
-            {
-            	tracking_implementation = tracking_implementation_specific;
-            }
-
-
-            channels->push_back(std::move(GetChannel_Galileo(configuration,
                     acquisition_implementation, tracking_implementation, telemetry_decoder, channel_absolute_id, queue)));
->>>>>>> f03336d8
             channel_absolute_id++;
         }
     return channels;
