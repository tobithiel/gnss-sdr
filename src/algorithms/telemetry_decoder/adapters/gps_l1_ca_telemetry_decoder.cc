--- conflicted
+++ resolved
@@ -97,26 +97,16 @@
 
 void GpsL1CaTelemetryDecoder::connect(gr::top_block_sptr top_block)
 {
-<<<<<<< HEAD
-	if(top_block) { /* top_block is not null */};
-	// Nothing to connect internally
-=======
     if(top_block) { /* top_block is not null */};
     // Nothing to connect internally
->>>>>>> a97d9876
     DLOG(INFO) << "nothing to connect internally";
 }
 
 
 void GpsL1CaTelemetryDecoder::disconnect(gr::top_block_sptr top_block)
 {
-<<<<<<< HEAD
-	if(top_block) { /* top_block is not null */};
-	// Nothing to disconnect
-=======
     if(top_block) { /* top_block is not null */};
     // Nothing to disconnect
->>>>>>> a97d9876
 }
 
 
