--- conflicted
+++ resolved
@@ -100,27 +100,11 @@
     return true;
 }
 
-<<<<<<< HEAD
-
-void cpu_multicorrelator::update_local_code(int correlator_length_samples, float rem_code_phase_chips, float code_phase_step_chips)
-=======
 void cpu_multicorrelator::update_local_code(int correlator_length_samples,float rem_code_phase_chips, float code_phase_step_chips)
->>>>>>> d15066fd
 {
     int local_code_chip_index;
     for (int current_correlator_tap = 0; current_correlator_tap < d_n_correlators; current_correlator_tap++)
-<<<<<<< HEAD
-        {
-            for (int n = 0; n < correlator_length_samples; n++)
-                {
-                    // resample code for current tap
-                    local_code_chip_index = std::fmod(code_phase_step_chips * static_cast<float>(n) + d_shifts_chips[current_correlator_tap] - rem_code_phase_chips, d_code_length_chips);
-                    //Take into account that in multitap correlators, the shifts can be negative!
-                    if (local_code_chip_index < 0.0) local_code_chip_index += d_code_length_chips;
-                    d_local_codes_resampled[current_correlator_tap][n] = d_local_code_in[static_cast<int>(round(local_code_chip_index))];
-                }
-        }
-=======
+
 	{
 		for (int n = 0; n < correlator_length_samples; n++)
 		{
@@ -132,7 +116,7 @@
 		   d_local_codes_resampled[current_correlator_tap][n] = d_local_code_in[local_code_chip_index];
 		}
 	}
->>>>>>> d15066fd
+
 }
 
 
